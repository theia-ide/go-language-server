/*---------------------------------------------------------
 * Copyright (C) Microsoft Corporation. All rights reserved.
 * Licensed under the MIT License. See License.txt in the project root for license information.
 *--------------------------------------------------------*/

import vscode = require('vscode');
import path = require('path');
import { getGoRuntimePath, getBinPathWithPreferredGopath, resolveHomeDir, getInferredGopath } from './goPath';
import cp = require('child_process');
import TelemetryReporter from 'vscode-extension-telemetry';
import fs = require('fs');
import os = require('os');

const extensionId: string = 'lukehoban.Go';
const extensionVersion: string = vscode.extensions.getExtension(extensionId).packageJSON.version;
const aiKey: string = 'AIF-d9b70cd4-b9f9-4d70-929b-a071c400b217';

export const goKeywords: string[] = [
	'break',
	'case',
	'chan',
	'const',
	'continue',
	'default',
	'defer',
	'else',
	'fallthrough',
	'for',
	'func',
	'go',
	'goto',
	'if',
	'import',
	'interface',
	'map',
	'package',
	'range',
	'return',
	'select',
	'struct',
	'switch',
	'type',
	'var'
];

export interface SemVersion {
	major: number;
	minor: number;
}

let goVersion: SemVersion = null;
let vendorSupport: boolean = null;
let telemtryReporter: TelemetryReporter;
let toolsGopath: string;

export function byteOffsetAt(document: vscode.TextDocument, position: vscode.Position): number {
	let offset = document.offsetAt(position);
	let text = document.getText();
	return Buffer.byteLength(text.substr(0, offset));
}

export interface Prelude {
	imports: Array<{ kind: string; start: number; end: number; }>;
	pkg: { start: number; end: number; name: string };
}

export function parseFilePrelude(text: string): Prelude {
	let lines = text.split('\n');
	let ret: Prelude = { imports: [], pkg: null };
	for (let i = 0; i < lines.length; i++) {
		let line = lines[i];
		let pkgMatch = line.match(/^(\s)*package(\s)+(\w+)/);
		if (pkgMatch) {
			ret.pkg = { start: i, end: i, name: pkgMatch[3] };
		}
		if (line.match(/^(\s)*import(\s)+\(/)) {
			ret.imports.push({ kind: 'multi', start: i, end: -1 });
		}
		if (line.match(/^(\s)*import(\s)+[^\(]/)) {
			ret.imports.push({ kind: 'single', start: i, end: i });
		}
		if (line.match(/^(\s)*\)/)) {
			if (ret.imports[ret.imports.length - 1].end === -1) {
				ret.imports[ret.imports.length - 1].end = i;
			}
		}
		if (line.match(/^(\s)*(func|const|type|var)/)) {
			break;
		}
	}
	return ret;
}

// Takes a Go function signature like:
//     (foo, bar string, baz number) (string, string)
// and returns an array of parameter strings:
//     ["foo", "bar string", "baz string"]
// Takes care of balancing parens so to not get confused by signatures like:
//     (pattern string, handler func(ResponseWriter, *Request)) {
export function parameters(signature: string): string[] {
	let ret: string[] = [];
	let parenCount = 0;
	let lastStart = 1;
	for (let i = 1; i < signature.length; i++) {
		switch (signature[i]) {
			case '(':
				parenCount++;
				break;
			case ')':
				parenCount--;
				if (parenCount < 0) {
					if (i > lastStart) {
						ret.push(signature.substring(lastStart, i));
					}
					return ret;
				}
				break;
			case ',':
				if (parenCount === 0) {
					ret.push(signature.substring(lastStart, i));
					lastStart = i + 2;
				}
				break;
		}
	}
	return null;
}

export function canonicalizeGOPATHPrefix(filename: string): string {
	let gopath: string = getCurrentGoPath();
	if (!gopath) return filename;
	let workspaces = gopath.split(path.delimiter);
	let filenameLowercase = filename.toLowerCase();

	// In case of multiple workspaces, find current workspace by checking if current file is
	// under any of the workspaces in $GOPATH
	let currentWorkspace: string = null;
	for (let workspace of workspaces) {
		// In case of nested workspaces, (example: both /Users/me and /Users/me/a/b/c are in $GOPATH)
		// both parent & child workspace in the nested workspaces pair can make it inside the above if block
		// Therefore, the below check will take longer (more specific to current file) of the two
		if (filenameLowercase.substring(0, workspace.length) === workspace.toLowerCase()
			&& (!currentWorkspace || workspace.length > currentWorkspace.length)) {
			currentWorkspace = workspace;
		}
	}

	if (!currentWorkspace) return filename;
	return currentWorkspace + filename.slice(currentWorkspace.length);
}

/**
 * Gets version of Go based on the output of the command `go version`.
 * Returns null if go is being used from source/tip in which case `go version` will not return release tag like go1.6.3
 */
export function getGoVersion(): Promise<SemVersion> {
	let goRuntimePath = getGoRuntimePath();

	if (!goRuntimePath) {
		vscode.window.showInformationMessage('Cannot find "go" binary. Update PATH or GOROOT appropriately');
		return Promise.resolve(null);
	}

	if (goVersion) {
		sendTelemetryEvent('getGoVersion', { version: `${goVersion.major}.${goVersion.minor}` });
		return Promise.resolve(goVersion);
	}
	return new Promise<SemVersion>((resolve, reject) => {
		cp.execFile(goRuntimePath, ['version'], {}, (err, stdout, stderr) => {
			let matches = /go version go(\d).(\d).*/.exec(stdout);
			if (matches) {
				goVersion = {
					major: parseInt(matches[1]),
					minor: parseInt(matches[2])
				};
				sendTelemetryEvent('getGoVersion', { version: `${goVersion.major}.${goVersion.minor}` });
			} else {
				sendTelemetryEvent('getGoVersion', { version: stdout });
			}
			return resolve(goVersion);
		});
	});
}

/**
 * Returns boolean denoting if current version of Go supports vendoring
 */
export function isVendorSupported(): Promise<boolean> {
	if (vendorSupport != null) {
		return Promise.resolve(vendorSupport);
	}
	return getGoVersion().then(version => {
		if (!version) {
			return process.env['GO15VENDOREXPERIMENT'] === '0' ? false : true;
		}

		switch (version.major) {
			case 0:
				vendorSupport = false;
				break;
			case 1:
				vendorSupport = (version.minor > 6 || ((version.minor === 5 || version.minor === 6) && process.env['GO15VENDOREXPERIMENT'] === '1')) ? true : false;
				break;
			default:
				vendorSupport = true;
				break;
		}
		return vendorSupport;
	});
}

/**
 * Returns boolean indicating if GOPATH is set or not
 * If not set, then prompts user to do set GOPATH
 */
export function isGoPathSet(): boolean {
	if (!getCurrentGoPath()) {
		vscode.window.showInformationMessage('Set GOPATH environment variable and restart VS Code or set GOPATH in Workspace settings', 'Set GOPATH in Workspace Settings').then(selected => {
			if (selected === 'Set GOPATH in Workspace Settings') {
				vscode.commands.executeCommand('workbench.action.openWorkspaceSettings');
			}
		});
		return false;
	}

	return true;
}

export function sendTelemetryEvent(eventName: string, properties?: {
	[key: string]: string;
}, measures?: {
	[key: string]: number;
}): void {

	let temp = vscode.extensions.getExtension(extensionId).packageJSON.contributes;
	telemtryReporter = telemtryReporter ? telemtryReporter : new TelemetryReporter(extensionId, extensionVersion, aiKey);
	telemtryReporter.sendTelemetryEvent(eventName, properties, measures);
}

export function isPositionInString(document: vscode.TextDocument, position: vscode.Position): boolean {
	let lineText = document.lineAt(position.line).text;
	let lineTillCurrentPosition = lineText.substr(0, position.character);

	// Count the number of double quotes in the line till current position. Ignore escaped double quotes
	let doubleQuotesCnt = (lineTillCurrentPosition.match(/\"/g) || []).length;
	let escapedDoubleQuotesCnt = (lineTillCurrentPosition.match(/\\\"/g) || []).length;

	doubleQuotesCnt -= escapedDoubleQuotesCnt;
	return doubleQuotesCnt % 2 === 1;
}

<<<<<<< HEAD
export function getToolsGopath(useCache: boolean = true): string {
	if (!useCache || !toolsGopath) {
		toolsGopath = resolveToolsGopath();
=======
export function getToolsGopath(): string {
	let goConfig = vscode.workspace.getConfiguration('go');
	let toolsGopath = goConfig['toolsGopath'];
	if (toolsGopath) {
		toolsGopath = resolvePath(toolsGopath);
>>>>>>> 99c0cf71
	}

	return toolsGopath;
}

function resolveToolsGopath(): string {

	let toolsGopathForWorkspace = vscode.workspace.getConfiguration('go')['toolsGopath'] || '';

	// In case of single root, use resolvePath to resolve ~ and ${workspaceRoot}
	if (!vscode.workspace.workspaceFolders || vscode.workspace.workspaceFolders.length <= 1) {
		return resolvePath(toolsGopathForWorkspace);
	}

	// In case of multi-root, resolve ~ and ignore ${workspaceRoot}
	if (toolsGopathForWorkspace.startsWith('~')) {
		toolsGopathForWorkspace = path.join(os.homedir(), toolsGopathForWorkspace.substr(1));
	}
	if (toolsGopathForWorkspace && toolsGopathForWorkspace.trim() && !/\${workspaceRoot}/.test(toolsGopathForWorkspace)) {
		return toolsGopathForWorkspace;
	}

	// If any of the folders in multi root have toolsGopath set, use it.
	for (let i = 0; i < vscode.workspace.workspaceFolders.length; i++) {
		let toolsGopath = <string>vscode.workspace.getConfiguration('go', vscode.workspace.workspaceFolders[i].uri).inspect('toolsGopath').workspaceFolderValue;
		toolsGopath = resolvePath(toolsGopath, vscode.workspace.workspaceFolders[i].uri.fsPath);
		if (toolsGopath) {
			return toolsGopath;
		}
	}
}

export function getBinPath(tool: string): string {
	return getBinPathWithPreferredGopath(tool, getToolsGopath(), getCurrentGoPath());
}

export function getFileArchive(document: vscode.TextDocument): string {
	let fileContents = document.getText();
	return document.fileName + '\n' + Buffer.byteLength(fileContents, 'utf8') + '\n' + fileContents;
}

export function getToolsEnvVars(): any {
	const config = vscode.workspace.getConfiguration('go', vscode.window.activeTextEditor ? vscode.window.activeTextEditor.document.uri : null);
	const toolsEnvVars = config['toolsEnvVars'];

	let gopath = getCurrentGoPath();

	let envVars = Object.assign({}, process.env, gopath ? { GOPATH: gopath } : {});

	if (toolsEnvVars && typeof toolsEnvVars === 'object') {
		Object.keys(toolsEnvVars).forEach(key => envVars[key] = resolvePath(toolsEnvVars[key]));
	}

	return envVars;
}

export function getCurrentGoPath(workspaceUri?: vscode.Uri): string {
	if (!workspaceUri && vscode.window.activeTextEditor && vscode.workspace.getWorkspaceFolder(vscode.window.activeTextEditor.document.uri)) {
		workspaceUri = vscode.workspace.getWorkspaceFolder(vscode.window.activeTextEditor.document.uri).uri;
	}
	const config = vscode.workspace.getConfiguration('go', workspaceUri);
	const currentRoot = workspaceUri ? workspaceUri.fsPath : vscode.workspace.rootPath;
	const configGopath = config['gopath'] ? resolvePath(config['gopath'], currentRoot) : '';
	const inferredGopath = config['inferGopath'] === true ? getInferredGopath(currentRoot) : '';

<<<<<<< HEAD
	return inferredGopath ? inferredGopath : (configGopath || process.env['GOPATH']);
=======
	return inferredGopath ? inferredGopath : (configGopath ? resolvePath(configGopath) : process.env['GOPATH']);
>>>>>>> 99c0cf71
}

export function getExtensionCommands(): any[] {
	let pkgJSON = vscode.extensions.getExtension(extensionId).packageJSON;
	if (!pkgJSON.contributes || !pkgJSON.contributes.commands) {
		return;
	}
	let extensionCommands: any[] = vscode.extensions.getExtension(extensionId).packageJSON.contributes.commands.filter(x => x.command !== 'go.show.commands');
	return extensionCommands;
}

export class LineBuffer {
	private buf: string = '';
	private lineListeners: { (line: string): void; }[] = [];
	private lastListeners: { (last: string): void; }[] = [];

	append(chunk: string) {
		this.buf += chunk;
		do {
			const idx = this.buf.indexOf('\n');
			if (idx === -1) {
				break;
			}

			this.fireLine(this.buf.substring(0, idx));
			this.buf = this.buf.substring(idx + 1);
		} while (true);
	}

	done() {
		this.fireDone(this.buf !== '' ? this.buf : null);
	}

	private fireLine(line: string) {
		this.lineListeners.forEach(listener => listener(line));
	}

	private fireDone(last: string) {
		this.lastListeners.forEach(listener => listener(last));
	}

	onLine(listener: (line: string) => void) {
		this.lineListeners.push(listener);
	}

	onDone(listener: (last: string) => void) {
		this.lastListeners.push(listener);
	}
}

export function timeout(millis): Promise<void> {
	return new Promise<void>((resolve, reject) => {
		setTimeout(() => resolve(), millis);
	});
}

/**
 * Exapnds ~ to homedir in non-Windows platform and resolves ${workspaceRoot}
 */
export function resolvePath(inputPath: string): string {
	if (!inputPath || !inputPath.trim()) return inputPath;
	inputPath = inputPath.replace(/\${workspaceRoot}/g, vscode.workspace.rootPath);
	return resolveHomeDir(inputPath);
}
<|MERGE_RESOLUTION|>--- conflicted
+++ resolved
@@ -249,17 +249,9 @@
 	return doubleQuotesCnt % 2 === 1;
 }
 
-<<<<<<< HEAD
 export function getToolsGopath(useCache: boolean = true): string {
 	if (!useCache || !toolsGopath) {
 		toolsGopath = resolveToolsGopath();
-=======
-export function getToolsGopath(): string {
-	let goConfig = vscode.workspace.getConfiguration('go');
-	let toolsGopath = goConfig['toolsGopath'];
-	if (toolsGopath) {
-		toolsGopath = resolvePath(toolsGopath);
->>>>>>> 99c0cf71
 	}
 
 	return toolsGopath;
@@ -325,11 +317,7 @@
 	const configGopath = config['gopath'] ? resolvePath(config['gopath'], currentRoot) : '';
 	const inferredGopath = config['inferGopath'] === true ? getInferredGopath(currentRoot) : '';
 
-<<<<<<< HEAD
 	return inferredGopath ? inferredGopath : (configGopath || process.env['GOPATH']);
-=======
-	return inferredGopath ? inferredGopath : (configGopath ? resolvePath(configGopath) : process.env['GOPATH']);
->>>>>>> 99c0cf71
 }
 
 export function getExtensionCommands(): any[] {
@@ -389,8 +377,14 @@
 /**
  * Exapnds ~ to homedir in non-Windows platform and resolves ${workspaceRoot}
  */
-export function resolvePath(inputPath: string): string {
+export function resolvePath(inputPath: string, workspaceRoot?: string): string {
 	if (!inputPath || !inputPath.trim()) return inputPath;
-	inputPath = inputPath.replace(/\${workspaceRoot}/g, vscode.workspace.rootPath);
+	if (!workspaceRoot && vscode.window.activeTextEditor && vscode.workspace.getWorkspaceFolder(vscode.window.activeTextEditor.document.uri)) {
+		workspaceRoot = vscode.workspace.getWorkspaceFolder(vscode.window.activeTextEditor.document.uri).uri.fsPath;
+	}
+	workspaceRoot = workspaceRoot || vscode.workspace.rootPath;
+	if (workspaceRoot) {
+		inputPath = inputPath.replace(/\${workspaceRoot}/g, vscode.workspace.rootPath);
+	}
 	return resolveHomeDir(inputPath);
 }

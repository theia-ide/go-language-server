/*---------------------------------------------------------
 * Copyright (C) Microsoft Corporation. All rights reserved.
 * Licensed under the MIT License. See License.txt in the project root for license information.
 *--------------------------------------------------------*/

'use strict';

import vscode = require('vscode');
import cp = require('child_process');
import path = require('path');
import os = require('os');
import fs = require('fs');
import { getGoRuntimePath, getCurrentGoWorkspaceFromGOPATH } from './goPath';
import { getCoverage } from './goCover';
import { outputChannel } from './goStatus';
import { promptForMissingTool } from './goInstallTools';
import { goTest } from './testUtils';
import { getBinPath, parseFilePrelude, getCurrentGoPath, getToolsEnvVars, resolvePath } from './util';
import { getNonVendorPackages } from './goPackages';

let statusBarItem = vscode.window.createStatusBarItem(vscode.StatusBarAlignment.Left);
statusBarItem.command = 'go.test.showOutput';

export function removeTestStatus(e: vscode.TextDocumentChangeEvent) {
	if (e.document.isUntitled) {
		return;
	}
	statusBarItem.hide();
	statusBarItem.text = '';
}

export interface ICheckResult {
	file: string;
	line: number;
	msg: string;
	severity: string;
}

/**
 * Runs given Go tool and returns errors/warnings that can be fed to the Problems Matcher
 * @param args Arguments to be passed while running given tool
 * @param cwd cwd that will passed in the env object while running given tool
 * @param severity error or warning
 * @param useStdErr If true, the stderr of the output of the given tool will be used, else stdout will be used
 * @param toolName The name of the Go tool to run. If none is provided, the go runtime itself is used
 * @param printUnexpectedOutput If true, then output that doesnt match expected format is printed to the output channel
 */
function runTool(args: string[], cwd: string, severity: string, useStdErr: boolean, toolName: string, env: any, printUnexpectedOutput?: boolean): Promise<ICheckResult[]> {
	let goRuntimePath = getGoRuntimePath();
	let cmd = toolName ? getBinPath(toolName) : goRuntimePath;
	return new Promise((resolve, reject) => {
		cp.execFile(cmd, args, { env: env, cwd: cwd }, (err, stdout, stderr) => {
			try {
				if (err && (<any>err).code === 'ENOENT') {
					// Since the tool is run on save which can be frequent
					// we avoid sending explicit notification if tool is missing
					console.log(`Cannot find ${toolName ? toolName : goRuntimePath}`);
					return resolve([]);
				}
				if (err && stderr && !useStdErr) {
					outputChannel.appendLine(['Error while running tool:', cmd, ...args].join(' '));
					outputChannel.appendLine(stderr);
					return resolve([]);
				}
				let lines = (useStdErr ? stderr : stdout).toString().split('\n');
				outputChannel.appendLine(['Finished running tool:', cmd, ...args].join(' '));

				let ret: ICheckResult[] = [];
				let unexpectedOutput = false;
				let atleastSingleMatch = false;
				for (let i = 0; i < lines.length; i++) {
					if (lines[i][0] === '\t' && ret.length > 0) {
						ret[ret.length - 1].msg += '\n' + lines[i];
						continue;
					}
					let match = /^([^:]*: )?((.:)?[^:]*):(\d+)(:(\d+)?)?:(?:\w+:)? (.*)$/.exec(lines[i]);
					if (!match) {
						if (printUnexpectedOutput && useStdErr && stderr) unexpectedOutput = true;
						continue;
					}
					atleastSingleMatch = true;
					let [_, __, file, ___, lineStr, ____, charStr, msg] = match;
					let line = +lineStr;

					// Building skips vendor folders,
					// But vet and lint take in directories and not import paths, so no way to skip them
					// So prune out the results from vendor folders herehere.
					if (!path.isAbsolute(file) && (file.startsWith(`vendor${path.sep}`) || file.indexOf(`${path.sep}vendor${path.sep}`) > -1)) {
						continue;
					}

					file = path.resolve(cwd, file);
					ret.push({ file, line, msg, severity });
					outputChannel.appendLine(`${file}:${line}: ${msg}`);
				}
				if (!atleastSingleMatch && unexpectedOutput && vscode.window.activeTextEditor) {
					outputChannel.appendLine(stderr);
					if (err) {
						ret.push({
							file: vscode.window.activeTextEditor.document.fileName,
							line: 1,
							msg: stderr,
							severity: 'error'
						});
					}
				}
				outputChannel.appendLine('');
				resolve(ret);
			} catch (e) {
				reject(e);
			}
		});
	});
}

export function check(fileUri: vscode.Uri, goConfig: vscode.WorkspaceConfiguration): Promise<ICheckResult[]> {
	outputChannel.clear();
	let runningToolsPromises = [];
	let cwd = path.dirname(fileUri.fsPath);
	let currentWorkspace = vscode.workspace.getWorkspaceFolder(fileUri) ? vscode.workspace.getWorkspaceFolder(fileUri).uri.fsPath : '';
	let env = getToolsEnvVars();
	let goRuntimePath = getGoRuntimePath();

	if (!goRuntimePath) {
		vscode.window.showInformationMessage('Cannot find "go" binary. Update PATH or GOROOT appropriately');
		return Promise.resolve([]);
	}

	let testPromise: Thenable<boolean>;
	let tmpCoverPath;
	let runTest = () => {
		if (testPromise) {
			return testPromise;
		}

		let buildFlags = goConfig['testFlags'] || goConfig['buildFlags'] || [];

		let args = buildFlags;
		if (goConfig['coverOnSave']) {
			tmpCoverPath = path.normalize(path.join(os.tmpdir(), 'go-code-cover'));
			args = ['-coverprofile=' + tmpCoverPath, ...buildFlags];
		}

		testPromise = goTest({
			goConfig: goConfig,
			dir: cwd,
			flags: args,
			background: true
		});
		return testPromise;
	};

	if (!!goConfig['buildOnSave'] && goConfig['buildOnSave'] !== 'off') {
		const tmpPath = path.normalize(path.join(os.tmpdir(), 'go-code-check'));
		let buildFlags = goConfig['buildFlags'] || [];
		// Remove the -i flag as it will be added later anyway
		if (buildFlags.indexOf('-i') > -1) {
			buildFlags.splice(buildFlags.indexOf('-i'), 1);
		}

		// We use `go test` instead of `go build` because the latter ignores test files
		let buildArgs: string[] = ['test', '-i', '-c', '-o', tmpPath, ...buildFlags];
		if (goConfig['buildTags'] && buildFlags.indexOf('-tags') === -1) {
			buildArgs.push('-tags');
			buildArgs.push('"' + goConfig['buildTags'] + '"');
		}

		if (goConfig['buildOnSave'] === 'workspace') {
			let buildPromises = [];
			let outerBuildPromise = getNonVendorPackages(currentWorkspace).then(pkgs => {
				buildPromises = pkgs.map(pkgPath => {
					return runTool(
						buildArgs.concat(pkgPath),
						cwd,
						'error',
						true,
						null,
						env,
						true
					);
				});
				return Promise.all(buildPromises).then((resultSets) => {
					return Promise.resolve([].concat.apply([], resultSets));
				});
			});
			runningToolsPromises.push(outerBuildPromise);
		} else {
			// Find the right importPath instead of directly using `.`. Fixes https://github.com/Microsoft/vscode-go/issues/846
			let currentGoWorkspace = getCurrentGoWorkspaceFromGOPATH(getCurrentGoPath(), cwd);
			let importPath = currentGoWorkspace ? cwd.substr(currentGoWorkspace.length + 1) : '.';

			runningToolsPromises.push(runTool(
				buildArgs.concat(importPath),
				cwd,
				'error',
				true,
				null,
				env,
				true
			));
		}
	}

	if (!!goConfig['testOnSave']) {
		statusBarItem.show();
		statusBarItem.text = 'Tests Running';
		runTest().then(success => {
			if (statusBarItem.text === '') {
				return;
			}
			if (success) {
				statusBarItem.text = 'Tests Passed';
			} else {
				statusBarItem.text = 'Tests Failed';
			}
		});
	}

	if (!!goConfig['lintOnSave'] && goConfig['lintOnSave'] !== 'off') {
		let lintTool = goConfig['lintTool'] || 'golint';
		let lintFlags: string[] = goConfig['lintFlags'] || [];
		let lintEnv = Object.assign({}, env);
		let args = [];
		let configFlag = '--config=';
		lintFlags.forEach(flag => {
			// --json is not a valid flag for golint and in gometalinter, it is used to print output in json which we dont want
			if (flag === '--json') {
				return;
			}
			if (flag.startsWith(configFlag)) {
				let configFilePath = flag.substr(configFlag.length);
<<<<<<< HEAD
				configFilePath = resolvePath(configFilePath, currentWorkspace);
=======
				configFilePath = resolvePath(configFilePath);
>>>>>>> 99c0cf71
				args.push(`${configFlag}${configFilePath}`);
				return;
			}
			args.push(flag);
		});
		if (lintTool === 'gometalinter') {
			if (args.indexOf('--aggregate') === -1) {
				args.push('--aggregate');
			}
			if (goConfig['toolsGopath']) {
				// gometalinter will expect its linters to be in the GOPATH
				// So add the toolsGopath to GOPATH
				lintEnv['GOPATH'] += path.delimiter + goConfig['toolsGopath'];
			}
		}

		let lintWorkDir = cwd;

		if (goConfig['lintOnSave'] === 'workspace') {
			args.push('./...');
			lintWorkDir = currentWorkspace;
		}

		runningToolsPromises.push(runTool(
			args,
			lintWorkDir,
			'warning',
			false,
			lintTool,
			lintEnv
		));
	}

	if (!!goConfig['vetOnSave'] && goConfig['vetOnSave'] !== 'off') {
		let vetFlags = goConfig['vetFlags'] || [];
		let vetArgs = ['tool', 'vet', ...vetFlags, '.'];
		let vetWorkDir = cwd;

		if (goConfig['vetOnSave'] === 'workspace') {
			vetWorkDir = currentWorkspace;
		}

		runningToolsPromises.push(runTool(
			vetArgs,
			vetWorkDir,
			'warning',
			true,
			null,
			env
		));
	}

	if (!!goConfig['coverOnSave']) {
		runTest().then(success => {
			if (!success) {
				return [];
			}
			// FIXME: it's not obvious that tmpCoverPath comes from runTest()
			return getCoverage(tmpCoverPath);
		});
	}

	return Promise.all(runningToolsPromises).then(resultSets => [].concat.apply([], resultSets));
}<|MERGE_RESOLUTION|>--- conflicted
+++ resolved
@@ -229,11 +229,7 @@
 			}
 			if (flag.startsWith(configFlag)) {
 				let configFilePath = flag.substr(configFlag.length);
-<<<<<<< HEAD
-				configFilePath = resolvePath(configFilePath, currentWorkspace);
-=======
 				configFilePath = resolvePath(configFilePath);
->>>>>>> 99c0cf71
 				args.push(`${configFlag}${configFilePath}`);
 				return;
 			}
